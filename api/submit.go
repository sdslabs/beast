package api

import (
	"math"
	"net/http"
	"strconv"
	"time"

	"github.com/gin-gonic/gin"
	"github.com/sdslabs/beastv4/core"
	"github.com/sdslabs/beastv4/core/config"
	"github.com/sdslabs/beastv4/core/database"
	coreUtils "github.com/sdslabs/beastv4/core/utils"
	"github.com/sdslabs/beastv4/pkg/notify"
	log "github.com/sirupsen/logrus"
)

// Verifies and creates an entry in the database for successful submission of flag for a challenge.
// @Summary Verifies and creates an entry in the database for successful submission of flag for a challenge.
// @Description Returns success or error response based on the flag submitted. Also, the flag will not be submitted if it was previously submitted
// @Tags Submit
// @Accept  json
// @Produce json
// @Param chall_id formData string true "Name of challenge"
// @Param flag formData string true "Flag for the challenge"
// @Success 200 {object} api.ChallengeStatusResp
// @Failure 400 {object} api.HTTPPlainResp
// @Failure 401 {object} api.HTTPPlainResp
// @Failure 500 {object} api.HTTPPlainResp
// @Router /api/submit/challenge [post]
func submitFlagHandler(c *gin.Context) {
	challId := c.PostForm("chall_id")
	flag := c.PostForm("flag")

	err, state := coreUtils.CheckTime()
	if err != nil {
		c.JSON(http.StatusBadRequest, HTTPErrorResp{
			Error: err.Error(),
		})
		return
	}
	if state == 0 {
		c.JSON(http.StatusBadRequest, HTTPErrorResp{
			Error: "Competition is yet to start",
		})
		return
	}
	if state == 2 {
		c.JSON(http.StatusBadRequest, HTTPErrorResp{
			Error: "Competition has ended",
		})
		return
	}
	if state == 1 {
		username, err := coreUtils.GetUser(c.GetHeader("Authorization"))
		if err != nil {
			c.JSON(http.StatusUnauthorized, HTTPErrorResp{
				Error: "Unauthorized user",
			})
			return
		}

		if challId == "" {
			c.JSON(http.StatusBadRequest, HTTPErrorResp{
				Error: "Id of the challenge is a required parameter to process request.",
			})
			return
		}

		if flag == "" {
			c.JSON(http.StatusBadRequest, HTTPErrorResp{
				Error: "Flag for the challenge is a required parameter to process request.",
			})
			return
		}

		user, err := database.QueryFirstUserEntry("username", username)
		if err != nil {
			c.JSON(http.StatusUnauthorized, HTTPErrorResp{
				Error: "Unauthorized user",
			})
			return
		}

		if user.Status == 1 {
			c.JSON(http.StatusUnauthorized, HTTPErrorResp{
				Error: "Banned user",
			})
			return
		}

		parsedChallId, err := strconv.Atoi(challId)
		if err != nil {
			c.JSON(http.StatusInternalServerError, HTTPErrorResp{
				Error: "DATABASE ERROR while processing the request.",
			})
			return
		}

		chall, err := database.QueryChallengeEntries("id", strconv.Itoa(int(parsedChallId)))
		if err != nil {
			c.JSON(http.StatusInternalServerError, HTTPErrorResp{
				Error: "DATABASE ERROR while processing the request.",
			})
			return
		}

		challenge := chall[0]
		if challenge.Status != core.DEPLOY_STATUS["deployed"] {
			c.JSON(http.StatusOK, FlagSubmitResp{
				Message: "Challenge is unavailable",
				Success: false,
			})
			return
		}
<<<<<<< HEAD

		preReqsStatus, err := database.CheckPreReqsStatus(challenge, user.ID)

		if err != nil {
			c.JSON(http.StatusInternalServerError, HTTPErrorResp{
				Error: "DATABASE ERROR while processing the request.",
			})
			return
		}

		if !preReqsStatus {
			c.JSON(http.StatusOK, FlagSubmitResp{
				Message: "You have not solved the prerequisites of this challenge.",
				Success: false,
			})
			return
		}
=======
>>>>>>> e64da9f3

		// If the challenge is dynamic, then the flag is not stored in the database
		if challenge.DynamicFlag {
			whereMap := map[string]interface{}{
				"Name": challenge.Name,
				"Flag": flag,
			}
			validFlags, err := database.QueryDynamicFlagEntries(whereMap)
			if err != nil {
				c.JSON(http.StatusInternalServerError, HTTPErrorResp{
					Error: "DATABASE ERROR while processing the request.",
				})
				return
			}

			// flag not present in validFlags table
			if len(validFlags) == 0 {
				c.JSON(http.StatusOK, FlagSubmitResp{
					Message: "Your flag is incorrect",
					Success: false,
				})
				return
			}

			wheremap := map[string]interface{}{
				"challenge_id": challenge.ID,
				"flag":         flag,
			}
			submissions, err := database.QuerySubmissions(wheremap)
			if err != nil {
				c.JSON(http.StatusInternalServerError, HTTPErrorResp{
					Error: "DATABASE ERROR while processing the request.",
				})
				return
			}
			if len(submissions) > 0 {
				if user.ID != submissions[0].UserID {
					// notify the admin about cheating
					subuser, _ := database.QueryUserById(submissions[0].UserID)
					msg := "User " + subuser.Username + " has submitted the flag " + flag + " for challenge " + challenge.Name + " which has already been solved by another user " + user.Username
					go notify.SendNotification(notify.Warning, msg)
					c.JSON(http.StatusOK, FlagSubmitResp{
						Message: "Your flag is incorrect",
						Success: false,
					})
				} else {
					c.JSON(http.StatusOK, FlagSubmitResp{
						Message: "You have already solved this challenge",
						Success: false,
					})
				}
				return
			}
		} else {
			if challenge.Flag != flag {
				c.JSON(http.StatusOK, FlagSubmitResp{
					Message: "Your flag is incorrect",
					Success: false,
				})
				return
			}
		}
		solved, err := database.CheckPreviousSubmissions(user.ID, challenge.ID)
		if err != nil {
			c.JSON(http.StatusInternalServerError, HTTPErrorResp{
				Error: "DATABASE ERROR while processing the request.",
			})
			return
		}

		if solved {
			c.JSON(http.StatusOK, FlagSubmitResp{
				Message: "Challenge has already been solved.",
				Success: false,
			})
			return
		}

		if challenge.FailSolveLimit > 0 {
			previousTries, err := database.GetUserPreviousTries(user.ID, challenge.ID)

			if err != nil {
				c.JSON(http.StatusInternalServerError, HTTPErrorResp{
					Error: "DATABASE ERROR while processing the request."})
				return
			}

			if previousTries >= challenge.FailSolveLimit {
				c.JSON(http.StatusOK, FlagSubmitResp{
					Message: "You have reached the maximum number of tries for this challenge.",
					Success: false,
				})
				return
			}
		}

		// Increase user tries by 1
		err = database.UpdateUserChallengeTries(user.ID, challenge.ID)

		if err != nil {
			c.JSON(http.StatusInternalServerError, HTTPErrorResp{
				Error: "DATABASE ERROR while processing the request.",
			})
			return
		}

		if challenge.Flag != flag {
			c.JSON(http.StatusOK, FlagSubmitResp{
				Message: "Your flag is incorrect",
				Success: false,
			})
			return
		}

		challengePoints := challenge.Points
		log.Debugf("Dynamic scoring is set to %t", config.Cfg.CompetitionInfo.DynamicScore)
		if config.Cfg.CompetitionInfo.DynamicScore {
			submissions, err := database.QuerySubmissions(map[string]interface{}{
				"challenge_id": parsedChallId,
			})
			if err != nil {
				log.Error(err)
			}
			solvers := len(submissions)
			newPoints := dynamicScore(challenge.MaxPoints, challenge.MinPoints, uint(solvers))
			if newPoints != challengePoints {
				database.UpdateChallenge(&challenge, map[string]interface{}{
					"Points": newPoints,
				})
				log.Debugf("By dynamic scoring the points of challenge %s are changed to %d from %d", challenge.Name, newPoints, challengePoints)
				err = updatePointsOfSolvers(submissions, newPoints, challengePoints)
				if err != nil {
					log.Error(err)
				}
				challengePoints = newPoints
			}
		}

		err = database.UpdateUser(&user, map[string]interface{}{"Score": user.Score + challengePoints})
		if err != nil {
			c.JSON(http.StatusInternalServerError, HTTPErrorResp{
				Error: "DATABASE ERROR while processing the request.",
			})
			return
		}

		UserChallengesEntry := database.UserChallenges{
			CreatedAt:   time.Time{},
			UserID:      user.ID,
			ChallengeID: challenge.ID,
			Solved:      true,
		}
		if challenge.DynamicFlag {
			UserChallengesEntry.Flag = flag
		}

		err = database.SaveFlagSubmission(&UserChallengesEntry)
		if err != nil {
			c.JSON(http.StatusInternalServerError, HTTPErrorResp{
				Error: "DATABASE ERROR while processing the request.",
			})
			return
		}

		c.JSON(http.StatusOK, FlagSubmitResp{
			Message: "Your flag is correct",
			Success: true,
		})

		return
	}
}

// dynamicScore returns dynamic score of the challenge based on number of solves
func dynamicScore(maxPoints, minPoints, solvers uint) uint {
	if solvers == 0 || solvers == 1 {
		return maxPoints
	}
	divisor := (1 + math.Pow((float64(solvers)-1)/11.92201, 1.206069))
	return uint(math.Round(float64(minPoints) + (float64(maxPoints)-float64(minPoints))/divisor))
}

// updatePointsOfSolvers updates the points of solvers, whenever points of challenge changes
func updatePointsOfSolvers(submissions []database.UserChallenges, newChallengePointsAfterSolve, oldChallengePointsBeforeSolve uint) error {
	for _, submission := range submissions {
		user, err := database.QueryUserById(submission.UserID)
		if err != nil {
			return err
		}
		if user.Role == "contestant" {
			err = database.UpdateUser(&user, map[string]interface{}{"Score": user.Score + (newChallengePointsAfterSolve - oldChallengePointsBeforeSolve)})
			if err != nil {
				return err
			}
		}
	}
	return nil
}<|MERGE_RESOLUTION|>--- conflicted
+++ resolved
@@ -113,8 +113,6 @@
 			})
 			return
 		}
-<<<<<<< HEAD
-
 		preReqsStatus, err := database.CheckPreReqsStatus(challenge, user.ID)
 
 		if err != nil {
@@ -131,8 +129,6 @@
 			})
 			return
 		}
-=======
->>>>>>> e64da9f3
 
 		// If the challenge is dynamic, then the flag is not stored in the database
 		if challenge.DynamicFlag {
