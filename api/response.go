--- conflicted
+++ resolved
@@ -125,11 +125,8 @@
 	Points          uint            `json:"points" example:"50"`
 	SolvesNumber    int             `json:"solvesNumber" example:"100"`
 	Solves          []UserSolveResp `json:"solves"`
-<<<<<<< HEAD
 	PreviousTries   int             `json:"previous_tries" example:"3"`
-=======
 	DynamicFlag     bool            `json:"dynamicFlag" example:"true"`
->>>>>>> e64da9f3
 	Flag            string          `json:"flag"`
 }
 
