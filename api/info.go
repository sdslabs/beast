--- conflicted
+++ resolved
@@ -253,12 +253,8 @@
 				Tags:            challengeTags,
 				Status:          challenge.Status,
 				Ports:           challengePorts,
-<<<<<<< HEAD
 				Hints:           hintInfos,
-=======
 				FailSolveLimit:  challenge.FailSolveLimit,
-				Hints:           challenge.Hints,
->>>>>>> 02d3c30e
 				Desc:            challenge.Description,
 				Assets:          strings.Split(challenge.Assets, core.DELIMITER),
 				AdditionalLinks: strings.Split(challenge.AdditionalLinks, core.DELIMITER),
@@ -278,12 +274,8 @@
 			Tags:            challengeTags,
 			Status:          challenge.Status,
 			Ports:           challengePorts,
-<<<<<<< HEAD
 			Hints:           hintInfos,
-=======
 			FailSolveLimit:  challenge.FailSolveLimit,
-			Hints:           challenge.Hints,
->>>>>>> 02d3c30e
 			Desc:            challenge.Description,
 			Assets:          strings.Split(challenge.Assets, core.DELIMITER),
 			AdditionalLinks: strings.Split(challenge.AdditionalLinks, core.DELIMITER),
@@ -451,7 +443,6 @@
 				challengeTags[index] = tags.TagName
 			}
 
-<<<<<<< HEAD
 			// Get hints for this challenge
 			hints, err := database.QueryHintsByChallengeID(challenge.ID)
 			if err != nil {
@@ -468,13 +459,12 @@
 					ID:     hint.HintID,
 					Points: hint.Points,
 				}
-=======
 			// Get previous tries for the current user and challenge
 			previousTries, err := database.GetUserPreviousTries(user.ID, challenge.ID)
 			if err != nil {
 				log.Error(err)
 				previousTries = 0
->>>>>>> 02d3c30e
+
 			}
 
 			availableChallenges[index] = ChallengeInfoResp{
@@ -485,12 +475,8 @@
 				CreatedAt:       challenge.CreatedAt,
 				Status:          challenge.Status,
 				Ports:           challengePorts,
-<<<<<<< HEAD
 				Hints:           hintInfos,
-=======
 				FailSolveLimit:  challenge.FailSolveLimit,
-				Hints:           challenge.Hints,
->>>>>>> 02d3c30e
 				Desc:            challenge.Description,
 				Points:          challenge.Points,
 				Assets:          strings.Split(challenge.Assets, core.DELIMITER),
