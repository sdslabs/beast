package api

import (
	"net/http"
	"path/filepath"
	"time"

	"github.com/gin-contrib/cors"
	"github.com/gin-contrib/static"
	"github.com/gin-gonic/gin"
	"github.com/sdslabs/beastv4/core"
)

func dummyHandler(c *gin.Context) {
	c.JSON(http.StatusOK, HTTPPlainResp{
		Message: WIP_TEXT,
	})
}

func initGinRouter() *gin.Engine {
	router := gin.New()

	corsConfig := cors.Config{
		AllowMethods:     []string{"GET", "POST", "PUT", "PATCH", "DELETE"},
		AllowHeaders:     []string{"Origin", "Content-Length", "Content-Type", "Authorization", "Cookie"},
		AllowCredentials: false,
		AllowAllOrigins:  true,
		MaxAge:           12 * time.Hour,
	}
	router.Use(cors.New(corsConfig))

	// Authorization routes group
	authGroup := router.Group("/auth")
	{
		authGroup.POST("/register", register)
		authGroup.POST("/login", login)
		authGroup.POST("/reset-password", authorize, resetPasswordHandler)
	}

	// For serving static files
	router.Use(static.Serve("/api/info/logo", static.LocalFile(
		filepath.Join(core.BEAST_GLOBAL_DIR, core.BEAST_ASSETS_DIR, core.BEAST_LOGO_DIR),
		false)),
	)
	router.GET("/api/info/competition-info", competitionInfoHandler)

	// API routes group
	apiGroup := router.Group("/api", authorize)
	{
		// Deploy route group
		manageGroup := apiGroup.Group("/manage", managerAuthorize)
		{
			manageGroup.POST("/deploy/local/", deployLocalChallengeHandler)
			manageGroup.POST("/challenge/", manageChallengeHandler)
			manageGroup.POST("/challenge/multiple/", manageMultipleChallengeHandlerNameBased)
			manageGroup.POST("/multiple/:action", manageMultipleChallengeHandlerTagBased)
			manageGroup.POST("/static/:action", beastStaticContentHandler)
			manageGroup.POST("/commit/", commitChallenge)
			manageGroup.POST("/challenge/verify", verifyHandler)
			manageGroup.POST("/schedule/:action", manageScheduledAction)
			manageGroup.POST("/challenge/upload", manageUploadHandler)
			manageGroup.POST("/challenge/validateflag", validateFlagHandler)
		}

		// Status route group
		statusGroup := apiGroup.Group("/status")
		{
			statusGroup.GET("/challenge/:name", challengeStatusHandler)
			statusGroup.GET("/all", statusHandler)
			statusGroup.GET("/all/:filter", statusHandler)
		}

		// Info route group
		infoGroup := apiGroup.Group("/info")
		{
			infoGroup.GET("/challenge/:name", challengeInfoHandler)
			infoGroup.GET("/challenges", challengesInfoHandler)
			infoGroup.GET("/images/available", availableImagesHandler)
			infoGroup.GET("/ports/used", usedPortsInfoHandler)
			infoGroup.GET("/logs", challengeLogsHandler)
			infoGroup.GET("/user/:username", userInfoHandler)
			infoGroup.GET("/users", getAllUsersInfoHandler)
			infoGroup.GET("/submissions", submissionsHandler)
			infoGroup.GET("/tags", tagHandler)
<<<<<<< HEAD
			infoGroup.GET("/hint/:hintID", hintHandler)
			infoGroup.POST("/hint/:hintID",hintHandler)
=======
			infoGroup.GET("/download", serveAssets)
>>>>>>> de1ca590
		}

		// Notification route group
		notificationGroup := apiGroup.Group("/notification")
		{
			notificationGroup.GET("/available", availableNotificationHandler)
			notificationGroup.POST("/add", adminAuthorize, addNotification)
			notificationGroup.PUT("/update", adminAuthorize, updateNotifications)
			notificationGroup.DELETE("/delete", adminAuthorize, removeNotification)
		}

		remoteGroup := apiGroup.Group("/remote", adminAuthorize)
		{
			remoteGroup.POST("/sync", syncBeastGitRemote)
			remoteGroup.POST("/reset", resetBeastGitRemote)
		}

		configGroup := apiGroup.Group("/config", adminAuthorize)
		{
			configGroup.PATCH("/reload", reloadBeastConfig)
			configGroup.POST("/competition-info", updateCompetitionInfoHandler)
			configGroup.POST("/challenge-info", updateChallengeInfoHandler)
		}

		submitGroup := apiGroup.Group("/submit")
		{
			submitGroup.POST("/challenge", submitFlagHandler)
		}

		adminPanelGroup := apiGroup.Group("/admin", adminAuthorize)
		{
			adminPanelGroup.POST("/users/:action/:id", banUserHandler)
			adminPanelGroup.GET("/statistics", getUsersStatisticsHandler)
		}
	}

	router.NoRoute(func(c *gin.Context) {
		c.JSON(404, gin.H{"code": "PAGE_NOT_FOUND", "message": "Page not found"})
	})

	return router
}<|MERGE_RESOLUTION|>--- conflicted
+++ resolved
@@ -82,12 +82,9 @@
 			infoGroup.GET("/users", getAllUsersInfoHandler)
 			infoGroup.GET("/submissions", submissionsHandler)
 			infoGroup.GET("/tags", tagHandler)
-<<<<<<< HEAD
 			infoGroup.GET("/hint/:hintID", hintHandler)
 			infoGroup.POST("/hint/:hintID",hintHandler)
-=======
 			infoGroup.GET("/download", serveAssets)
->>>>>>> de1ca590
 		}
 
 		// Notification route group
