--- conflicted
+++ resolved
@@ -129,7 +129,7 @@
 // sidecar = "" # Name of the sidecar if any used by the challenge.
 // ```
 type ChallengeMetadata struct {
-<<<<<<< HEAD
+
 	Flag        string   `toml:"flag"`
 	Name        string   `toml:"name"`
 	Type        string   `toml:"type"`
@@ -140,17 +140,8 @@
 		Text   string `toml:"text"`
 		Points uint   `toml:"points"`
 	} `toml:"hints"`
-=======
-	Flag            string   `toml:"flag"`
-	Name            string   `toml:"name"`
-	Type            string   `toml:"type"`
-	Tags            []string `toml:"tags"`
-	Sidecar         string   `toml:"sidecar"`
-	Description     string   `toml:"description"`
-	Hints           []string `toml:"hints"`
 	FailSolveLimit  *int     `toml:"failSolveLimit"`
 	PreReqs         []string `toml:"preReqs"`
->>>>>>> 02d3c30e
 	Points          uint     `toml:"points"`
 	MaxPoints       uint     `toml:"maxPoints"`
 	MinPoints       uint     `toml:"minPoints"`
