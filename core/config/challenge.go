package config

import (
	"errors"
	"fmt"
	"path/filepath"
	"strings"

	"github.com/sdslabs/beastv4/core"
	"github.com/sdslabs/beastv4/pkg/cr"
	"github.com/sdslabs/beastv4/utils"

	log "github.com/sirupsen/logrus"
)

const SERVICE_CONTAINER_DEPS string = "xinetd"
const SERVICE_CHALL_RUN_CMD string = "xinetd -dontfork"

// This is the beast challenge config file structure
// any other field specified in the file other than this structure
// will be ignored.
//
// Take a look at template beast.toml file in templates package
// to see how to specify the file and what all fields are available.
type BeastChallengeConfig struct {
	Challenge   Challenge `toml:"challenge"`
	Author      Author    `toml:"author"`
	Resources   Resources `toml:"resource"`
	Maintainers []Author  `toml:"maintainer"`
}

func (config *BeastChallengeConfig) PopulateDefaultValues() {
	config.Author.PopulateAuthor()
	config.Challenge.Metadata.PopulateChallengeMetadata()
	config.Challenge.Env.PopulateChallengeEnv()
}

func (Author *Author) PopulateAuthor() {
	Author.Name = "AuthorName"
	Author.Email = "AuthorMail"
	Author.SSHKey = "AuthorPubKey"
}

func (Metadata *ChallengeMetadata) PopulateChallengeMetadata() {
	Metadata.Name = "ChallengeName"
	Metadata.Type = "ChallengeType"
	Metadata.DynamicFlag = false
	Metadata.Flag = "ChallengeFlag"
	Metadata.Sidecar = "SidecarHelper"
}

func (Env *ChallengeEnv) PopulateChallengeEnv() {
	Env.AptDeps = []string{}
	Env.Ports = []uint32{}
	Env.SetupScripts = []string{}
	Env.StaticContentDir = "StaticContentDir"
	Env.BaseImage = "ChallengeBase"
	Env.RunCmd = "RunCmd"
}

func (config *BeastChallengeConfig) ValidateRequiredFields(challdir string) error {
	log.Debugf("Validating BeastChallengeConfig required fields")
	err := config.Challenge.ValidateRequiredFields(challdir)
	if err != nil {
		log.Debugf("Error while validating `Challenge` required fields : %s", err.Error())
		return err
	}

	err = config.Author.ValidateRequiredFields()
	if err != nil {
		log.Debugf("Error while validating `Author`'s required fields : %s", err.Error())
		return err
	}

	config.Resources.ValidateRequiredFields()

	for _, maintainer := range config.Maintainers {
		err = maintainer.ValidateRequiredFields()
		if err != nil {
			log.Debugf("Error while validating `Maintainer`'s required fields : %s", err.Error())
			return err
		}
	}

	log.Debugf("BeastChallengeConfig required fields validated")
	return nil
}

// This structure contains information related to challenge,
// Challenge Metadata
//
// * ChallengeEnv - Challenge environment configuration variables
// * ChallengeMetadata - Challenge Metadata configuration variables
type Challenge struct {
	Metadata ChallengeMetadata `toml:"metadata"`
	Env      ChallengeEnv      `toml:"env"`
}

func (config *Challenge) ValidateRequiredFields(challdir string) error {
	err, staticChall := config.Metadata.ValidateRequiredFields()
	if err != nil {
		log.Debugf("Error while validating `ChallengeMetadata`'s required fields : %s", err.Error())
		return err
	} else if staticChall {
		log.Debugf("Challenge provided is a static challenge.")
		return nil
	}

	err = config.Env.ValidateRequiredFields(config.Metadata.Type, challdir)
	if err != nil {
		log.Debugf("Error while validating `ChallengeEnv`'s required fields : %s", err.Error())
		return err
	}

	return nil
}

// This contains challenge meta data
//
// ```toml
// # Required Fields
// flag = "" # Flag for the challenge
// name = "" # Name of the challenge
// type = "" # Type of the challenge, one of - Get available types from /api/info/types/available
// description = "" # Descritption for the challenge.
//
// # Optional fields.
// tags = ["", ""] # Tags that the challenge might belong to, used to do bulk query and handling eg. binary, misc etc.
// hints = ["", ""]
// sidecar = "" # Name of the sidecar if any used by the challenge.
// ```
type ChallengeMetadata struct {
<<<<<<< HEAD

	Flag        string   `toml:"flag"`
	Name        string   `toml:"name"`
	Type        string   `toml:"type"`
	Tags        []string `toml:"tags"`
	Sidecar     string   `toml:"sidecar"`
	Description string   `toml:"description"`
	Hints       []struct {
		Text   string `toml:"text"`
		Points uint   `toml:"points"`
	} `toml:"hints"`
	FailSolveLimit  *int     `toml:"failSolveLimit"`
	PreReqs         []string `toml:"preReqs"`
=======
	DynamicFlag     bool     `toml:"dynamic_flag"`
	Flag            string   `toml:"flag"`
	Name            string   `toml:"name"`
	Type            string   `toml:"type"`
	Tags            []string `toml:"tags"`
	Sidecar         string   `toml:"sidecar"`
	Description     string   `toml:"description"`
	Hints           []string `toml:"hints"`
>>>>>>> e64da9f3
	Points          uint     `toml:"points"`
	MaxPoints       uint     `toml:"maxPoints"`
	MinPoints       uint     `toml:"minPoints"`
	Assets          []string `toml:"assets"`
	AdditionalLinks []string `toml:"additionalLinks"`
}

// In this validation returned boolean value represents if the challenge type is
// static or not.
func (config *ChallengeMetadata) ValidateRequiredFields() (error, bool) {
	if config.Name == "" || (config.Flag == "" && !config.DynamicFlag) {
		return fmt.Errorf("Name and Flag required for the challenge"), false
	}

	// Checks if fail solve limit is provided and is greater than 0.
	if config.FailSolveLimit != nil {
		if *config.FailSolveLimit <= 0 {
			return fmt.Errorf("fail Solve Limit must be greater than equal to 0"), false
		}
	} else {
		// sets default value to -1 so it means that there is no limit.
		defaultLimit := -1
		config.FailSolveLimit = &defaultLimit
	}

	if !(utils.StringInSlice(config.Sidecar, Cfg.AvailableSidecars) || config.Sidecar == "") {
		return fmt.Errorf("Sidecar provided is not an available sidecar."), false
	}

	// Check if the config type is static here and if it is
	// then return an indication for that, so that caller knows if it need
	// to check a valid environment or not.
	challengeTypes := GetAvailableChallengeTypes()
	for i := range challengeTypes {
		if challengeTypes[i] == config.Type {
			if config.Type == core.STATIC_CHALLENGE_TYPE_NAME {
				// Challenge is a standalone static challenge
				// No need to validate environment, since we don't need that.
				return nil, true
			}

			return nil, false
		}
	}

	return fmt.Errorf("Not a valid challenge type : %s", config.Type), false
}

// This contains challenge specific properties which includes the following toml fields
//
// ```toml
// # Ports to reserve for the challenge, we bind only one of these to host other are for internal communictaions only.
// # Should be within a particular permissible range.
// ports = [0, 0]
// default_port = 0 # Default port to use for any port specific action by beast. This is the container port.
//
// # Ports can also be specified as a mapping between host and the container.
// # This can be used when we need customized port mapping between container and the host.
// port_mappings = ["10001:80"]
//
// # Dependencies required by challenge, installed using default package manager of base image apt for most cases.
// apt_deps = ["", ""]
//
// # A list of setup scripts to run for building challenge enviroment.
// # Keep in mind that these are only for building the challenge environment and are executed
// # in the iamge building step of the deployment pipeline.
// setup_scripts = ["", ""]
//
// # A directory containing any of the static assets for the challenge, exposed by beast static endpoint.
// static_dir = ""
//
// # Command to execute inside the container, if a predefined type is being used try to
// # use an existing field to let beast automatically calculate what command to run.
// # If you want to host a binary using xinetd use type service and specify absolute path
// # of the service using service_path field.
// run_cmd = ""
//
// # Similar to run_cmd but in this case you have the entire container to yourself
// # and everything you are doing is done using root permissions inside the container
// # When using this keep in mind you are root inside the container.
// entrypoint = ""
//
// # Relative path to binary which needs to be executed when the specified
// # Type for the challenge is service.
// # This can be anything which can be exeucted, a python file, a binary etc.
// service_path = ""
//
// # Relative directory corresponding to root of the challenge where the root
// # of the web application lies.
// web_root = ""
//
// # Any custom base image you might want to use for your particular challenge.
// # Exists for flexibility reasons try to use existing base iamges wherever possible.
// base_image = ""
//
// # Docker file name for specific type challenge - `docker`.
// # Helps to build flexible images for specific user-custom challenges
// docket_context = ""
//
// # Environment variables that can be used in the application code.
// [[var]]
//
//	key = ""
//	value = ""
//
// [[var]]
//
//	key = ""
//	value = ""
//
// Type of traffic to expose through the port mapping provided.
// traffic = "udp" / "tcp"
// ```
type ChallengeEnv struct {
	AptDeps          []string         `toml:"apt_deps"`
	Ports            []uint32         `toml:"ports"`
	DefaultPort      uint32           `toml:"default_port"`
	PortMappings     []string         `toml:"port_mappings"`
	SetupScripts     []string         `toml:"setup_scripts"`
	StaticContentDir string           `toml:"static_dir"`
	RunCmd           string           `toml:"run_cmd"`
	BaseImage        string           `toml:"base_image"`
	WebRoot          string           `toml:"web_root"`
	ServicePath      string           `toml:"service_path"`
	Entrypoint       string           `toml:"entrypoint"`
	DockerCtx        string           `toml:"docker_context"`
	EnvironmentVars  []EnvironmentVar `toml:"var"`
	Traffic          string           `toml:"traffic"`
}

func (config *ChallengeEnv) TrafficType() cr.TrafficType {
	if config.Traffic == "" {
		return cr.DefaultTraffic
	}
	return cr.TrafficType(config.Traffic)
}

// NewPortMapping returns a new port mapping instance.
func NewPortMapping(hp, cp uint32) cr.PortMapping {
	return cr.PortMapping{
		HostPort:      hp,
		ContainerPort: cp,
	}
}

// Given a port mapping array and a port the function checks whether the port exists in the mapping
// as a container port.
func checkIfPortExistInMapping(portMapping []cr.PortMapping, port uint32) bool {
	for _, portMap := range portMapping {
		if port == portMap.ContainerPort {
			return true
		}
	}

	return false
}

// GetPortMappings returns the entire port mapping for the challenge from the challenge
// environment configuration.
func (config *ChallengeEnv) GetPortMappings() ([]cr.PortMapping, error) {
	var mapping []cr.PortMapping

	var containerPorts []uint32
	for _, portMap := range config.PortMappings {
		hp, cp, err := utils.ParsePortMapping(portMap)
		if err != nil {
			return mapping, err
		}
		mapping = append(mapping, NewPortMapping(hp, cp))
		containerPorts = append(containerPorts, cp)
	}

	for _, port := range config.Ports {
		if !utils.UInt32InList(port, containerPorts) {
			containerPorts = append(containerPorts, port)
			mapping = append(mapping, NewPortMapping(port, port))
		}
	}

	return mapping, nil
}

// GetAllHostPorts is utility function for the ChallengeEnv configuration which returns
// the entire list of all the host ports which are being used by the challenge.
func (config *ChallengeEnv) GetAllHostPorts() ([]uint32, error) {
	var hostPorts []uint32
	var containerPorts []uint32

	for _, portMap := range config.PortMappings {
		hp, cp, err := utils.ParsePortMapping(portMap)
		if err != nil {
			return hostPorts, err
		}
		hostPorts = append(hostPorts, hp)
		containerPorts = append(containerPorts, cp)
	}

	for _, port := range config.Ports {
		if !utils.UInt32InList(port, containerPorts) {
			hostPorts = append(hostPorts, port)
			containerPorts = append(containerPorts, port)
		}
	}

	return hostPorts, nil
}

// GetAllContainerPorts is utility function for the ChallengeEnv configuration which returns
// the entire list of all the container ports which are being used by the challenge.
func (config *ChallengeEnv) GetAllContainerPorts() ([]uint32, error) {
	var containerPorts []uint32

	for _, portMap := range config.PortMappings {
		_, cp, err := utils.ParsePortMapping(portMap)
		if err != nil {
			return containerPorts, err
		}
		containerPorts = append(containerPorts, cp)
	}

	for _, port := range config.Ports {
		if !utils.UInt32InList(port, containerPorts) {
			containerPorts = append(containerPorts, port)
		}
	}

	return containerPorts, nil
}

// GetDefaultPort returns the default port used by the challenge from the challenge environment
// configuration.
func (config *ChallengeEnv) GetDefaultPort() uint32 {
	mappings, err := config.GetPortMappings()
	if err != nil || len(mappings) == 0 {
		return 0
	}

	return mappings[0].ContainerPort
}

// ValidateRequiredFields validates required fields for the Challenge environment configuration.
// This requires challenge type to be passed so that we can verfiy based on type
// of the challenge.
func (config *ChallengeEnv) ValidateRequiredFields(challType string, challdir string) error {
	// Validate port related stuff for the challenge environment configuration.
	if len(config.Ports) == 0 && len(config.PortMappings) == 0 {
		return errors.New("Some port is required to be specified by the challenge")
	}

	if len(config.Ports)+len(config.PortMappings) > int(core.MAX_PORT_PER_CHALL) {
		return fmt.Errorf("Max ports allowed for challenge : %d given : %d", core.MAX_PORT_PER_CHALL, len(config.Ports))
	}

	portMappings, err := config.GetPortMappings()
	if err != nil {
		return fmt.Errorf("Error while parsing port mapping: %s", err)
	}

	// By default if no port is specified to be default, the first port
	// from the list is assumed to be default and the service is deployed accordingly.
	if config.DefaultPort == 0 {
		config.DefaultPort = portMappings[0].ContainerPort
	}

	if !checkIfPortExistInMapping(portMappings, config.DefaultPort) {
		return fmt.Errorf("`default_port` must be one of the Ports in the `ports` list")
	}

	for _, portMap := range portMappings {
		if portMap.HostPort < core.ALLOWED_MIN_PORT_VALUE || portMap.HostPort > core.ALLOWED_MAX_PORT_VALUE {
			return fmt.Errorf("Port value must be between %s and %s", core.ALLOWED_MIN_PORT_VALUE, core.ALLOWED_MAX_PORT_VALUE)
		}
	}

	if config.StaticContentDir != "" {
		if filepath.IsAbs(config.StaticContentDir) {
			return fmt.Errorf("Static content directory path should be relative to challenge directory root")
		}
		if err := utils.ValidateDirExists(filepath.Join(challdir, config.StaticContentDir)); err != nil {
			return err
		}
	}

	if config.Entrypoint != "" && config.RunCmd != "" {
		return fmt.Errorf("run_cmd cannot be non empty when entrypoint is provided")
	}

	// Run command is only a required value in case of bare challenge types.
	if config.RunCmd == "" && config.Entrypoint == "" && challType == core.BARE_CHALLENGE_TYPE_NAME {
		return fmt.Errorf("A valid run_cmd should be provided for the challenge environment")
	}

	if config.BaseImage == "" {
		config.BaseImage = core.DEFAULT_BASE_IMAGE
	}

	if !utils.StringInSlice(config.BaseImage, Cfg.AllowedBaseImages) {
		return fmt.Errorf("The base image: %s is not supported", config.BaseImage)
	}

	if challType == core.SERVICE_CHALLENGE_TYPE_NAME {
		// Challenge type is service.
		// ServicePath must be relative.
		if config.ServicePath != "" {
			if filepath.IsAbs(config.ServicePath) {
				return fmt.Errorf("For challenge type `services` service_path is a required variable, which should be relative path to executable.")
			} else if err := utils.ValidateFileExists(filepath.Join(challdir, config.ServicePath)); err != nil {
				// Skip this, we might create service later too.
				log.Warnf("Service path file %s does not exist", config.ServicePath)
			}
		}
	} else if strings.HasPrefix(challType, "web") {
		// Challenge type is web.
		if config.WebRoot == "" {
			return errors.New("Web root can not be empty for web challenges")
		} else if config.WebRoot != "" {
			if filepath.IsAbs(config.WebRoot) {
				return fmt.Errorf("Web Root directory path should be relative to challenge directory root")
			} else if err := utils.ValidateDirExists(filepath.Join(challdir, config.WebRoot)); err != nil {
				return fmt.Errorf("Web Root directory does not exist")
			}
		}
	}

	for _, script := range config.SetupScripts {
		if filepath.IsAbs(script) {
			return fmt.Errorf("script path is absolute : %s", script)
		} else if err := utils.ValidateFileExists(filepath.Join(challdir, script)); err != nil {
			return fmt.Errorf("File %s does not exist", script)
		}
	}

	for _, env := range config.EnvironmentVars {
		if filepath.IsAbs(env.Value) {
			return fmt.Errorf("Environment Variable contains absolute path : %s", env.Value)
		} else if err := utils.ValidateFileExists(filepath.Join(challdir, env.Value)); err != nil {
			return fmt.Errorf("File %s does not exist", env.Value)
		}
	}

	if config.Entrypoint != "" {
		if filepath.IsAbs(config.Entrypoint) {
			return fmt.Errorf("Entrypoint contains absolute path : %s", config.Entrypoint)
		} else if err := utils.ValidateFileExists(filepath.Join(challdir, config.Entrypoint)); err != nil {
			return fmt.Errorf("File %s does not exist", config.Entrypoint)
		}
	}

	if challType == core.DOCKER_CHALLENGE_TYPE_NAME {
		if config.DockerCtx == "" {
			return errors.New("Docker Context file not provided in docker-type challenge")
		} else if filepath.IsAbs(config.DockerCtx) {
			return fmt.Errorf("For challenge type `docker-type` docker_context is a required variable, which should be relative path to docker context file.")
		} else if err := utils.ValidateFileExists(filepath.Join(challdir, config.DockerCtx)); err != nil {
			return fmt.Errorf("File : %s does not exist", config.DockerCtx)
		}
	} else {
		config.DockerCtx = core.DEFAULT_DOCKER_FILE
	}

	if config.Traffic != "" && !cr.IsValidTrafficType(config.Traffic) {
		return fmt.Errorf("Not a valid traffic type provided, required (%v), got %s", cr.GetValidTrafficTypes(), config.Traffic)
	}

	return nil
}

// Metadata related to author of the challenge, this structure includes
//
//   - Name - Name of the author of the challenge
//   - Email - Email of the author
//   - SSHKey - Public SSH key for the challenge author, to give the access
//     to the challenge container.
//
// ```toml
// # Optional fields
// name = ""
//
// # Required Fields
// email = ""
// ssh_key = "" # Public ssh Key of the author.
// ```
type Author struct {
	Name   string `toml:"name"`
	Email  string `toml:"email"`
	SSHKey string `toml:"ssh_key"`
}

func (config *Author) ValidateRequiredFields() error {
	if config.Email == "" || config.SSHKey == "" {
		return errors.New("Challenge `email` and `ssh_key` are required")
	}

	if config.Name == "" {
		config.Name = core.DEFAULT_AUTHOR_NAME
	}

	return nil
}

type EnvironmentVar struct {
	Key   string `toml:"key"`
	Value string `toml:"value"`
}

type Resources struct {
	CPUShares int64 `toml:"cpu_shares"`
	Memory    int64 `toml:"memory_limit"`
	PidsLimit int64 `toml:"pids_limit"`
}

func (config *Resources) ValidateRequiredFields() {
	if config.CPUShares <= 0 {
		log.Debug("CPU shares not provided in configuration, using default.")
		config.CPUShares = Cfg.CPUShares
	}

	if config.Memory <= 0 {
		log.Debug("Memory Limit not provided in configuration, using default.")
		config.Memory = Cfg.Memory
	}

	if config.PidsLimit <= 0 {
		log.Debug("Pids Limit not provided in configuration, using default.")
		config.PidsLimit = Cfg.PidsLimit
	}
}<|MERGE_RESOLUTION|>--- conflicted
+++ resolved
@@ -130,8 +130,6 @@
 // sidecar = "" # Name of the sidecar if any used by the challenge.
 // ```
 type ChallengeMetadata struct {
-<<<<<<< HEAD
-
 	Flag        string   `toml:"flag"`
 	Name        string   `toml:"name"`
 	Type        string   `toml:"type"`
@@ -144,16 +142,7 @@
 	} `toml:"hints"`
 	FailSolveLimit  *int     `toml:"failSolveLimit"`
 	PreReqs         []string `toml:"preReqs"`
-=======
 	DynamicFlag     bool     `toml:"dynamic_flag"`
-	Flag            string   `toml:"flag"`
-	Name            string   `toml:"name"`
-	Type            string   `toml:"type"`
-	Tags            []string `toml:"tags"`
-	Sidecar         string   `toml:"sidecar"`
-	Description     string   `toml:"description"`
-	Hints           []string `toml:"hints"`
->>>>>>> e64da9f3
 	Points          uint     `toml:"points"`
 	MaxPoints       uint     `toml:"maxPoints"`
 	MinPoints       uint     `toml:"minPoints"`
