--- conflicted
+++ resolved
@@ -48,16 +48,11 @@
 		log.Fatalf("Cannot create related models: %s", err)
 	}
 
-<<<<<<< HEAD
 	if err := Db.SetupJoinTable(&User{}, "Hints", &UserHint{}); err != nil {
 		log.Fatalf("Cannot create related models: %s", err)
 	}
 
-	Db.AutoMigrate(&Challenge{}, &Transaction{}, &Port{}, &User{}, &Tag{}, &Notification{}, &Hint{})
-=======
-	Db.AutoMigrate(&Challenge{}, &Transaction{}, &Port{}, &User{}, &Tag{}, &Notification{}, &DynamicFlag{})
->>>>>>> e64da9f3
-
+	Db.AutoMigrate(&Challenge{}, &Transaction{}, &Port{}, &User{}, &Tag{}, &Notification{}, &Hint{}, &DynamicFlag{})
 	users, err := QueryUserEntries("email", core.DEFAULT_USER_EMAIL)
 	if err != nil {
 		log.Errorf("Error while checking dummy user entry.")
