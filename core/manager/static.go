package manager

import (
	"errors"
	"fmt"
	"path/filepath"

	"github.com/sdslabs/beastv4/core"
	cfg "github.com/sdslabs/beastv4/core/config"
	"github.com/sdslabs/beastv4/core/database"
	coreutils "github.com/sdslabs/beastv4/core/utils"
	"github.com/sdslabs/beastv4/pkg/cr"
	"github.com/sdslabs/beastv4/utils"

	log "github.com/sirupsen/logrus"
)

// Deploy the static content container for beast
// The image for the static container should be prebuilt, which can be found
// in /extras/static-content/ of the root of the project
// The image name for the static content docker image shoule be specified in the
// BEAST_STATIC_CONTAINER_NAME:latest variable
// This function does not build the image for static containers.
// The port for the deployment of the static container is specified in the variable
// BEAST_CHALLENGES_STATIC_PORT, this port should be free and will be the port on which
// nginx container for static files will be running.
//
// Each challenges have its own static file folder inside the challenges directory.
// The whole staging area of beast configuration is mounted on the docker container
// to serve the static files to the user. The location of the static content for each
// challenge for staging area is $BEAST_ROOT/staging/$CHALLENGE/static
// This directory is automatically populated with the desired challenge static files
// when the challenge is commanded to be staged.
func DeployStaticContentContainer() error {
	err := coreutils.CleanupContainerByFilter("name", core.BEAST_STATIC_CONTAINER_NAME)
	if err != nil {
		log.Errorf("Error while cleaning old static content container : %s", err)
		return errors.New("CLEANUP_ERROR")
	}

	images, err := cr.SearchImageByFilter(map[string]string{"reference": fmt.Sprintf("%s:latest", core.BEAST_STATIC_CONTAINER_NAME)})
	if len(images) == 0 {
		log.Debugf("Static content image does not exist, build image manually")
		return errors.New("IMAGE_NOT_FOUND_ERROR")
	}

	// Remove the prefix sha256:
	imageId := images[0].ID[7:]
	stagingDirPath := filepath.Join(core.BEAST_GLOBAL_DIR, core.BEAST_STAGING_DIR)
	err = utils.CreateIfNotExistDir(stagingDirPath)
	if err != nil {
		log.Errorf("Error in validating staging mount point : %s", err)
		return errors.New("INVALID_STAGING_AREA")
	}

	beastStaticAuthFile := filepath.Join(core.BEAST_GLOBAL_DIR, core.BEAST_STATIC_AUTH_FILE)
	err = utils.ValidateFileExists(beastStaticAuthFile)
	if err != nil {
		p := fmt.Errorf("BEAST STATIC: Authentication file does not exist for beast static container, cannot proceed deployment")
		log.Error(p.Error())
		return p
	}

	staticMount := make(map[string]string)
	staticMount[stagingDirPath] = core.BEAST_STAGING_AREA_MOUNT_POINT
	staticMount[beastStaticAuthFile] = filepath.Join("/", core.BEAST_STATIC_AUTH_FILE)
	portMap := cr.PortMapping{
		ContainerPort: core.BEAST_CHALLENGES_STATIC_PORT,
		HostPort:      core.BEAST_CHALLENGES_STATIC_PORT,
	}

	containerConfig := cr.CreateContainerConfig{
		PortMapping:   []cr.PortMapping{portMap},
		MountsMap:     staticMount,
		ImageId:       imageId,
		ContainerName: core.BEAST_STATIC_CONTAINER_NAME,
	}
	containerId, err := cr.CreateContainerFromImage(&containerConfig)
	if err != nil {
		if containerId != "" {
			log.Errorf("Error while starting the container : %s", err)
			return errors.New("CONTAINER_ERROR")
		}

		log.Errorf("Error while trying to create a container for the challenge: %s", err)
		return errors.New("CONTAINER_ERROR")
	}

	log.Infof("STATIC CONTAINER deployed and started : %s", containerId)

	return nil
}

// This cleans up the container deployed by DeployStaticContentContainer function
// The image is preserved after calling the function and thus need not be build again.
func UndeployStaticContentContainer() {
	err := coreutils.CleanupContainerByFilter("name", core.BEAST_STATIC_CONTAINER_NAME)
	if err != nil {
		log.Errorf("Error while cleaning old static content container : %s", err)
	} else {
		log.Infof("Static content container undeployed")
	}
}

// Deploy a static challenge
func DeployStaticChallenge(challConf *cfg.BeastChallengeConfig, challenge *database.Challenge, challengeDir string) {
	log.Infof("Starting static challenge deploy pipeline")
	challengeStagingRoot := filepath.Join(core.BEAST_GLOBAL_DIR, core.BEAST_STAGING_DIR, challConf.Challenge.Metadata.Name)
	// challengeStagingDir := filepath.Join(challengeStagingRoot, core.BEAST_STATIC_FOLDER)

	// Check if the challenge is already in staged state
	// Remove the already staged challenge and then copy the new files.
	err := utils.ValidateDirExists(challengeStagingRoot)
	if err == nil {
		err = utils.RemoveDirRecursively(challengeStagingRoot)
		if err != nil {
			log.Errorf("Error while cleaning already staged static challenge %s : %s", challConf.Challenge.Metadata.Name, err)
			return
		}
	}

	err = utils.CopyDirectory(challengeDir, challengeStagingRoot)
	if err != nil {
		log.Errorf("Error while copying to the staging directory: %s", err)
	} else {
		log.Infof("Challenge %s has been deployed as a static challenge", challConf.Challenge.Metadata.Name)

		database.UpdateChallenge(challenge, map[string]interface{}{"Status": core.DEPLOY_STATUS["deployed"]})

<<<<<<< HEAD
		// configFile := filepath.Join(challengeStaticDir, core.CHALLENGE_CONFIG_FILE_NAME)
		// err = os.Rename(configFile, filepath.Join(challengeStagingRoot, core.CHALLENGE_CONFIG_FILE_NAME))
		// if err != nil {
		// 	log.Errorf("Error while removing challenge config file: %s", err)
		// }
=======
		configFile := filepath.Join(challengeStagingDir, core.CHALLENGE_CONFIG_FILE_NAME)
		newPath := fmt.Sprintf("%s/%s", challengeStagingRoot, core.CHALLENGE_CONFIG_FILE_NAME)
		// err = os.Rename(configFile, newPath)
		err = utils.CopyFile(configFile, newPath)
		if err != nil {
			log.Errorf("Error while removing challenge config file: %s", err)
		}
>>>>>>> 66a8154f
	}
}<|MERGE_RESOLUTION|>--- conflicted
+++ resolved
@@ -127,20 +127,11 @@
 
 		database.UpdateChallenge(challenge, map[string]interface{}{"Status": core.DEPLOY_STATUS["deployed"]})
 
-<<<<<<< HEAD
 		// configFile := filepath.Join(challengeStaticDir, core.CHALLENGE_CONFIG_FILE_NAME)
 		// err = os.Rename(configFile, filepath.Join(challengeStagingRoot, core.CHALLENGE_CONFIG_FILE_NAME))
 		// if err != nil {
 		// 	log.Errorf("Error while removing challenge config file: %s", err)
 		// }
-=======
-		configFile := filepath.Join(challengeStagingDir, core.CHALLENGE_CONFIG_FILE_NAME)
-		newPath := fmt.Sprintf("%s/%s", challengeStagingRoot, core.CHALLENGE_CONFIG_FILE_NAME)
-		// err = os.Rename(configFile, newPath)
-		err = utils.CopyFile(configFile, newPath)
-		if err != nil {
-			log.Errorf("Error while removing challenge config file: %s", err)
-		}
->>>>>>> 66a8154f
+
 	}
 }