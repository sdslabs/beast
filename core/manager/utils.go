--- conflicted
+++ resolved
@@ -496,12 +496,9 @@
 			Status:      core.DEPLOY_STATUS["undeployed"],
 			ContainerId: coreUtils.GetTempContainerId(config.Challenge.Metadata.Name),
 			ImageId:     coreUtils.GetTempImageId(config.Challenge.Metadata.Name),
-<<<<<<< HEAD
       FailSolveLimit: *config.Challenge.Metadata.FailSolveLimit,
 			PreReqs:        strings.Join(config.Challenge.Metadata.PreReqs, core.DELIMITER),
-=======
 			DynamicFlag: config.Challenge.Metadata.DynamicFlag,
->>>>>>> e64da9f3
 			Flag:        config.Challenge.Metadata.Flag,
 			Type:        config.Challenge.Metadata.Type,
 			Sidecar:     config.Challenge.Metadata.Sidecar,
