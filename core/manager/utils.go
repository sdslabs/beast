--- conflicted
+++ resolved
@@ -493,7 +493,6 @@
 			availableServerHostname = availableServer.Host
 		}
 		*challEntry = database.Challenge{
-<<<<<<< HEAD
 			Name:            config.Challenge.Metadata.Name,
 			AuthorID:        userEntry.ID,
 			Format:          config.Challenge.Metadata.Type,
@@ -511,24 +510,6 @@
 			MinPoints:       config.Challenge.Metadata.MinPoints,
 			MaxPoints:       config.Challenge.Metadata.MaxPoints,
 			ServerDeployed:  availableServerHostname,
-=======
-			Name:        config.Challenge.Metadata.Name,
-			AuthorID:    userEntry.ID,
-			Format:      config.Challenge.Metadata.Type,
-			Status:      core.DEPLOY_STATUS["undeployed"],
-			ContainerId: coreUtils.GetTempContainerId(config.Challenge.Metadata.Name),
-			ImageId:     coreUtils.GetTempImageId(config.Challenge.Metadata.Name),
-			DynamicFlag: config.Challenge.Metadata.DynamicFlag,
-			Flag:        config.Challenge.Metadata.Flag,
-			Type:        config.Challenge.Metadata.Type,
-			Sidecar:     config.Challenge.Metadata.Sidecar,
-			Description: config.Challenge.Metadata.Description,
-			Hints:       strings.Join(config.Challenge.Metadata.Hints, core.DELIMITER),
-			Assets:      strings.Join(assetsURL, core.DELIMITER),
-			Points:      config.Challenge.Metadata.Points,
-			MinPoints:   config.Challenge.Metadata.MinPoints,
-			MaxPoints:   config.Challenge.Metadata.MaxPoints,
->>>>>>> e64da9f3
 		}
 
 		err = database.CreateChallengeEntry(challEntry)
